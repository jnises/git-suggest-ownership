--- conflicted
+++ resolved
@@ -18,11 +18,7 @@
 #[command(version, about, long_about = None)]
 struct Opt {
     /// Start with the files with the smallest percentage
-<<<<<<< HEAD
-    #[clap(short, long, conflicts_with_all = &["show-authors", "num-authors"])]
-=======
-    #[arg(short, long)]
->>>>>>> 8487947d
+    #[arg(short, long, conflicts_with_all = &["show-authors", "num-authors"])]
     reverse: bool,
 
     /// Verbose mode (-v, -vv, -vvv, etc), disables progress bar
@@ -34,19 +30,11 @@
     no_progress: bool,
 
     /// Include all files, even the ones with no lines changed by you
-<<<<<<< HEAD
-    #[clap(short, long, conflicts_with_all = &["show-authors", "num-authors"])]
+    #[arg(short, long, conflicts_with_all = &["show-authors", "num-authors"])]
     all: bool,
 
     /// Your email address. You can specify multiple. Defaults to your configured `config.email`
-    #[clap(long, conflicts_with_all = &["show-authors", "num-authors"])]
-=======
-    #[arg(short, long)]
-    all: bool,
-
-    /// Your email address. You can specify multiple. Defaults to your configured `config.email`
-    #[arg(long)]
->>>>>>> 8487947d
+    #[arg(long, conflicts_with_all = &["show-authors", "num-authors"])]
     email: Vec<String>,
 
     /// Show percentage changed per directory
@@ -54,10 +42,10 @@
     tree: bool,
 
     /// Show the top authors of each file or directory
-    #[clap(long, conflicts_with_all = &["email", "all", "reverse"])]
+    #[arg(long, conflicts_with_all = &["email", "all", "reverse"])]
     show_authors: bool,
 
-    #[clap(long, default_value_t = 3, conflicts_with_all = &["email", "all", "reverse"])]
+    #[arg(long, default_value_t = 3, conflicts_with_all = &["email", "all", "reverse"])]
     num_authors: u32,
 }
 
